--- conflicted
+++ resolved
@@ -1,18 +1,9 @@
-<<<<<<< HEAD
-const express = require('express');
-const connectDB = require('./config/db');
-const dotenv = require('dotenv');
-const indexRouter = require('./routes/index');
-const { getRandomQuestion, getRandomQuestionWithoutCodeExamples } = require('./services/question.services');
-const { shuffleArray } = require('./config/utils')
-
-=======
 const express = require("express");
 const { connectDB } = require("./config/db");
 const dotenv = require("dotenv");
 const indexRouter = require("./routes/index");
-const { getRandomQuestion } = require("./services/question.services");
->>>>>>> 07efe795
+const { getRandomQuestion, getRandomQuestionWithoutCodeExamples } = require('./services/question.services');
+const { shuffleArray } = require('./config/utils')
 
 dotenv.config();
 
@@ -22,11 +13,8 @@
 app.use("/", indexRouter);
 app.use(express.static('public'));
 
-app.get("/daily-question", async (req, res) => {
-  // Get the question corresponding to the day
-  const questions = await getRandomQuestion(1);
+app.get('/daily-question', async (req, res) => {
 
-<<<<<<< HEAD
   // Obtener la pregunta correspondiente al día
   const questions = await getRandomQuestionWithoutCodeExamples();
   const questionsWithShuffledAnswers = questions.map(question => {
@@ -38,14 +26,6 @@
   // Renderizar la página con la pregunta y las opciones
   res.render('home',  {questionsWithShuffledAnswers} );
 })
-=======
-  //Extract the first element of array
-  const question = questions[0];
-
-  // Renderizar la página con la pregunta y las opciones
-  res.render("home", { question });
-});
->>>>>>> 07efe795
 
 const PORT = process.env.PORT || 3000;
 app.listen(PORT, async () => {
