--- conflicted
+++ resolved
@@ -7,24 +7,14 @@
 dotenv.config();
 
 const app = express();
-<<<<<<< HEAD
 app.use(express.urlencoded({ extended: true }));
 app.set('view engine', 'ejs');
-=======
-app.set("view engine", "ejs");
->>>>>>> 1e81892c
-
 app.use("/", indexRouter);
-
-<<<<<<< HEAD
 app.use(express.static('public'));
 
-app.get('/daily-question', async (req, res) => {
-=======
 app.get("/daily-question", async (req, res) => {
   // Get the question corresponding to the day
   const questions = await getRandomQuestion(1);
->>>>>>> 1e81892c
 
   //Extract the first element of array
   const question = questions[0];
