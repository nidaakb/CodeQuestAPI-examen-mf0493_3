--- conflicted
+++ resolved
@@ -1,13 +1,9 @@
 const xlsx = require("xlsx");
 const fs = require("fs");
 const path = require("path");
-<<<<<<< HEAD
-const { getRandomQuestionsDB } = require('../services/question.services');
+const { getRandomQuestionsDB, insertQuestion } = require('../services/question.services');
 const { shuffleArray } = require('../utils/utils')
 
-
-=======
-const { getRandomQuestion, insertQuestion } = require('../services/question.services');
 
 const validateCheckboxNewQuestion = (obj) => {
 	//Function receives information from req.body and validate checkbox status 
@@ -19,7 +15,6 @@
 	console.log(hasCorrectAnswer)
 	return hasCorrectAnswer;
 }
->>>>>>> 514b8012
 const getFormTemplate = async (req, res) => {
 	res.render("template-form", {});
 };
@@ -119,7 +114,6 @@
 	});
 };
 
-<<<<<<< HEAD
 const getDailyQuestion = async (req, res) => {
   // Obtener la pregunta correspondiente al día
   const questions = await getRandomQuestionsDB(1, {codeExamples:[]});
@@ -133,7 +127,6 @@
   res.render('home',  {questionsWithShuffledAnswers} );
 };
 
-=======
 const newQuestionForm = (req, res) => {
 	let message = '';
 	res.render('new-question', { message });
@@ -189,17 +182,11 @@
 	}
 
 };
->>>>>>> 514b8012
 
 module.exports = {
 	newQuestionForm,
 	createNewQuestion,
 	getTemplateQuestions,
-<<<<<<< HEAD
 	getFormTemplate,
 	getDailyQuestion
 };
-=======
-	getFormTemplate
-};
->>>>>>> 514b8012
