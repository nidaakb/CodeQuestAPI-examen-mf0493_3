--- conflicted
+++ resolved
@@ -31,16 +31,12 @@
 	},
 	urlSource: {
 		type: String
-<<<<<<< HEAD
 
 	},
-
 	status: {
 		type: String,
 		enum: ["approved", "pending"],
 		default: "approved"
-=======
->>>>>>> 7e909c5c
 	}
 });
 
