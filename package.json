{
	"name": "codequestapi",
	"version": "1.0.0",
	"description": "This is a REST API to get programming questions",
	"main": "app.js",
	"scripts": {
		"test": "jest",
		"dev": "nodemon app.js"
	},
	"keywords": [],
	"author": "",
	"license": "ISC",
	"dependencies": {
		"@google/generative-ai": "^0.21.0",
		"dotenv": "^16.4.5",
		"ejs": "^3.1.10",
<<<<<<< HEAD
		"express": "^4.21.1"
=======
		"express": "^4.21.1",
		"mongoose": "^8.7.2",
		"path": "^0.12.7",
		"xlsx": "^0.18.5"
>>>>>>> 15b0d33e
	},
	"devDependencies": {
		"jest": "^29.7.0",
		"nodemon": "^3.1.7"
	}
}<|MERGE_RESOLUTION|>--- conflicted
+++ resolved
@@ -14,14 +14,10 @@
 		"@google/generative-ai": "^0.21.0",
 		"dotenv": "^16.4.5",
 		"ejs": "^3.1.10",
-<<<<<<< HEAD
-		"express": "^4.21.1"
-=======
 		"express": "^4.21.1",
 		"mongoose": "^8.7.2",
 		"path": "^0.12.7",
 		"xlsx": "^0.18.5"
->>>>>>> 15b0d33e
 	},
 	"devDependencies": {
 		"jest": "^29.7.0",
