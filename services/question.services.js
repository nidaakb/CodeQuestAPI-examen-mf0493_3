--- conflicted
+++ resolved
@@ -1,15 +1,7 @@
-<<<<<<< HEAD
 const Questions = require('../models/question.model');
 const { GoogleGenerativeAI } = require("@google/generative-ai");
 const { createPrompt } = require("../utils/aiPrompt")
 
-const getRandomQuestion = async () => {
-
-    const questions = await Questions.find();
-    const randomIndex = Math.floor(Math.random() * questions.length);
-    const randomQuestion = questions[randomIndex];
-    return randomQuestion;
-}
 
 // Function to generate a multiple-choice question using the AI model
 const getQuestionsFromAI = async (topic) => {
@@ -60,43 +52,37 @@
     // Return the array of generated questions
     return questions;
 };
-=======
-const Questions = require("../models/question.model");
+
 
 const getRandomQuestion = async (amount) => {
-	console.log("🚀 ~ getRandomQuestion ~ amount:", amount)
-	
-		if (typeof amount !== "number" || isNaN(amount) || amount <= 0) {
-			throw new Error("Amount must be a positive number.");
-		}
-	
-	  try {
-		const questions = await Questions.aggregate([
-		  { $sample: { size: amount } },
-		]);
-		return questions;
-	  } catch (error) {
-		throw new Error("Error fetching random questions from the database.");
-	  }
-	};
+    console.log("🚀 ~ getRandomQuestion ~ amount:", amount)
+
+    if (typeof amount !== "number" || isNaN(amount) || amount <= 0) {
+        throw new Error("Amount must be a positive number.");
+    }
+
+    try {
+        const questions = await Questions.aggregate([
+            { $sample: { size: amount } },
+        ]);
+        return questions;
+    } catch (error) {
+        throw new Error("Error fetching random questions from the database.");
+    }
+};
 
 const getRandomQuestionWithoutCodeExamples = async () => {
-	const questions = await Questions.aggregate([
-		{ $match: { codeExamples: [] } }, 
-		{ $sample: { size: 1 } } 
-	]);		
->>>>>>> 15b0d33e
+    const questions = await Questions.aggregate([
+        { $match: { codeExamples: [] } },
+        { $sample: { size: 1 } }
+    ]);
 
-return questions;
+    return questions;
 };
 
 module.exports = {
-<<<<<<< HEAD
     getRandomQuestion,
+    getRandomQuestionWithoutCodeExamples,
     getQuestionsFromAI,
     generateQuestions
-=======
-	getRandomQuestion,
-	getRandomQuestionWithoutCodeExamples
->>>>>>> 15b0d33e
 }