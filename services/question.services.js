--- conflicted
+++ resolved
@@ -14,16 +14,10 @@
 // getRandomQuestion("patata")
 
 const getRandomQuestion = async (amount) => {
-<<<<<<< HEAD
 
 	if (typeof amount !== "number" || isNaN(amount) || amount <= 0) {
 		throw new Error("Amount must be a positive number.");
 	}
-=======
-  if (typeof amount !== "number" || isNaN(amount) || amount <= 0) {
-    throw new Error("Amount must be a positive number.");
-  }
->>>>>>> bf4645bf
 
   try {
     const questions = await Questions.aggregate([
